--- conflicted
+++ resolved
@@ -1,6 +1,2 @@
-<<<<<<< HEAD
-/*! UIkit 2.26.3 | http://www.getuikit.com | (c) 2014 YOOtheme | MIT License */
-=======
 /*! UIkit 2.26.4 | http://www.getuikit.com | (c) 2014 YOOtheme | MIT License */
->>>>>>> fb924d6e
 .uk-dragover{box-shadow:0 0 20px rgba(100,100,100,.3)}