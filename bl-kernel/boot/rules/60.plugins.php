--- conflicted
+++ resolved
@@ -96,22 +96,9 @@
 			$Language->add($database);
 		}
 
-		// If the plugin is compatible with the Bludit version, add to arrays
-		if($Plugin->isCompatible()) {
+		// Push Plugin to array all plugins installed and not installed.
+		$plugins['all'][$pluginClass] = $Plugin;
 
-			// Push Plugin to array all plugins installed and not installed.
-			$plugins['all'][$pluginClass] = $Plugin;
-
-			// If the plugin is installed, order by hooks.
-			if($Plugin->installed()) {
-
-				foreach($pluginsEvents as $event=>$value) {
-
-<<<<<<< HEAD
-					if(method_exists($Plugin, $event)) {
-						array_push($plugins[$event], $Plugin);
-					}
-=======
 		// If the plugin is installed, order by hooks.
 		if($Plugin->installed()) {
 
@@ -119,7 +106,6 @@
 
 				if(method_exists($Plugin, $event)) {
 					array_push($plugins[$event], $Plugin);
->>>>>>> fb924d6e
 				}
 			}
 		}
