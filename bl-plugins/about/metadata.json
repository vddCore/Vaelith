{
	"author": "Bludit",
	"email": "",
	"website": "https://plugins.bludit.com",
<<<<<<< HEAD
	"version": "1.4",
	"releaseDate": "2016-05-28",
	"license": "MIT",
	"compatible": "1.5beta",
=======
	"version": "1.3",
	"releaseDate": "2016-05-28",
	"license": "MIT",
	"compatible": "1.4",
>>>>>>> fb924d6e
	"notes": ""
}<|MERGE_RESOLUTION|>--- conflicted
+++ resolved
@@ -2,16 +2,9 @@
 	"author": "Bludit",
 	"email": "",
 	"website": "https://plugins.bludit.com",
-<<<<<<< HEAD
-	"version": "1.4",
-	"releaseDate": "2016-05-28",
-	"license": "MIT",
-	"compatible": "1.5beta",
-=======
 	"version": "1.3",
 	"releaseDate": "2016-05-28",
 	"license": "MIT",
 	"compatible": "1.4",
->>>>>>> fb924d6e
 	"notes": ""
 }